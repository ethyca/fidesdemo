--- conflicted
+++ resolved
@@ -186,19 +186,12 @@
 
 clean: teardown
 	@echo "Cleaning project files, docker containers, volumes, etc...."
-<<<<<<< HEAD
 	docker-compose down --remove-orphans --volumes --rmi all
 	docker system prune --force
 	rm -rf instance/ venv/ __pycache__/
 	rm -f fides_uploads/*.json
 	rm -f .fides/*.xlsx
-=======
-	@docker compose down --volumes --rmi all
-	docker system prune
-	rm -rf instance/ venv/ __pycache__/
-	rm -f fides_uploads/*.json
 	@echo For a deeper clean, use "docker system prune -a --volumes"
->>>>>>> 8ded159c
 
 black:
 	@echo "Auto-formatting project code with Black..."
